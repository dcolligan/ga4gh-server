"""
Tests the cli
"""
from __future__ import division
from __future__ import print_function
from __future__ import unicode_literals

import json
import mock
import unittest
import shlex

import ga4gh.cli as cli
import ga4gh.protocol as protocol
import google.protobuf.descriptor as descriptor
import google.protobuf.internal.python_message as python_message


class TestServerArguments(unittest.TestCase):
    """
    Tests that the server can parse expected arguments
    """
    def testParseArguments(self):
        cliInput = """--port 7777 --host 123.4.5.6 --config MockConfigName
        --config-file /path/to/config --tls --dont-use-reloader"""
        parser = cli.getServerParser()
        args = parser.parse_args(cliInput.split())
        self.assertEqual(args.port, 7777)
        self.assertEqual(args.host, "123.4.5.6")
        self.assertEqual(args.config, "MockConfigName")
        self.assertEqual(args.config_file, "/path/to/config")
        self.assertTrue(args.tls)
        self.assertTrue(args.dont_use_reloader)


class TestGa2VcfArguments(unittest.TestCase):
    """
    Tests the ga2vcf cli can parse all arguments it is supposed to
    """
    def testParseArguments(self):
        cliInput = """--key KEY -O vcf --outputFile /dev/null
        --referenceName REFERENCENAME --callSetIds CALL,SET,IDS --start 0
        --end 1 --pageSize 2 BASEURL VARIANTSETID"""
        parser = cli.getGa2VcfParser()
        args = parser.parse_args(cliInput.split())
        self.assertEqual(args.key, "KEY")
        self.assertEqual(args.outputFormat, "vcf")
        self.assertEqual(args.outputFile, "/dev/null")
        self.assertEqual(args.referenceName, "REFERENCENAME")
        self.assertEqual(args.callSetIds, "CALL,SET,IDS")
        self.assertEqual(args.start, 0)
        self.assertEqual(args.end, 1)
        self.assertEqual(args.pageSize, 2)
        self.assertEquals(args.baseUrl, "BASEURL")
        self.assertEquals(args.variantSetId, "VARIANTSETID")


class TestGa2SamArguments(unittest.TestCase):
    """
    Tests the ga2sam cli can parse all arguments it is supposed to
    """
    def testParseArguments(self):
        cliInput = """--key KEY --outputFormat sam
        --pageSize 1 --start 2 --end 3 --outputFile OUT.SAM
        --referenceId REFERENCEID BASEURL READGROUPID"""
        parser = cli.getGa2SamParser()
        args = parser.parse_args(cliInput.split())
        self.assertEqual(args.key, "KEY")
        self.assertEqual(args.outputFormat, "sam")
        self.assertEqual(args.outputFile, "OUT.SAM")
        self.assertEqual(args.referenceId, "REFERENCEID")
        self.assertEqual(args.start, 2)
        self.assertEqual(args.end, 3)
        self.assertEqual(args.pageSize, 1)
        self.assertEquals(args.baseUrl, "BASEURL")
        self.assertEquals(args.readGroupId, "READGROUPID")


class TestClientArguments(unittest.TestCase):
    """
    Tests the client cli can parse all arguments it is supposed to
    and can initialize the runner in preparation for a request
    """
    def setUp(self):
        self.parser = cli.getClientParser()

    # TODO we need a way to test parse failures. This is tricky because
    # argparse calls sys.exit() on error, which we can't catch directly as
    # an exception. Using mock to intercept this call would at least
    # verify that an error has been raised.

    def testOutputFormat(self):
        # Most of the commands support the output format option.
        cliInput = "variants-search BASEURL --outputFormat=json"
        args = self.parser.parse_args(cliInput.split())
        self.assertEqual(args.outputFormat, "json")
        cliInput = "variants-search BASEURL -O text"
        args = self.parser.parse_args(cliInput.split())
        self.assertEqual(args.outputFormat, "text")

    def testVariantsSearchArguments(self):
        cliInput = (
            "variants-search --referenceName REFERENCENAME "
            "--callSetIds CALL,SET,IDS --start 0 "
            "--end 1 --pageSize 2 --variantSetId VARIANTSETID BASEURL")
        args = self.parser.parse_args(cliInput.split())
        self.assertEqual(args.start, 0)
        self.assertEqual(args.end, 1)
        self.assertEqual(args.referenceName, "REFERENCENAME")
        self.assertEqual(args.callSetIds, "CALL,SET,IDS")
        self.assertEqual(args.pageSize, 2)
        self.assertEqual(args.variantSetId, "VARIANTSETID")
        self.assertEqual(args.baseUrl, "BASEURL")
        self.assertEqual(args.runner, cli.SearchVariantsRunner)

    def testVariantSetsSearchArguments(self):
        cliInput = (
            "variantsets-search --pageSize 1 --datasetId DATASETID BASEURL")
        args = self.parser.parse_args(cliInput.split())
        self.assertEqual(args.pageSize, 1)
        self.assertEqual(args.datasetId, "DATASETID")
        self.assertEqual(args.baseUrl, "BASEURL")
        self.assertEquals(args.runner, cli.SearchVariantSetsRunner)

    def testReferenceSetsSearchArguments(self):
        cliInput = (
            "referencesets-search --pageSize 1 --accession ACCESSION "
            "--md5checksum MD5CHECKSUM --assemblyId ASSEMBLYID "
            "BASEURL")
        args = self.parser.parse_args(cliInput.split())
        self.assertEqual(args.pageSize, 1)
        self.assertEqual(args.md5checksum, "MD5CHECKSUM")
        self.assertEqual(args.assemblyId, "ASSEMBLYID")
        self.assertEqual(args.accession, "ACCESSION")
        self.assertEqual(args.baseUrl, "BASEURL")
        self.assertEquals(args.runner, cli.SearchReferenceSetsRunner)

    def testReferencesSearchArguments(self):
        cliInput = (
            "references-search --pageSize 10 --accession ACCESSION "
            "--md5checksum MD5CHECKSUM BASEURL")
        args = self.parser.parse_args(cliInput.split())
        self.assertEqual(args.pageSize, 10)
        self.assertEqual(args.md5checksum, "MD5CHECKSUM")
        self.assertEqual(args.accession, "ACCESSION")
        self.assertEqual(args.baseUrl, "BASEURL")
        self.assertEquals(args.runner, cli.SearchReferencesRunner)

    def testReadGroupSetsSearchArguments(self):
        cliInput = (
            "readgroupsets-search --pageSize 1 --datasetId DATASETID "
            "--name NAME BASEURL")
        args = self.parser.parse_args(cliInput.split())
        self.assertEqual(args.pageSize, 1)
        self.assertEqual(args.datasetId, "DATASETID")
        self.assertEqual(args.name, "NAME")
        self.assertEqual(args.baseUrl, "BASEURL")
        self.assertEquals(args.runner, cli.SearchReadGroupSetsRunner)

    def testCallSetsSearchArguments(self):
        cliInput = (
            "callsets-search --pageSize 1 --name NAME "
            "--variantSetId VARIANTSETID BASEURL")
        args = self.parser.parse_args(cliInput.split())
        self.assertEqual(args.pageSize, 1)
        self.assertEqual(args.variantSetId, "VARIANTSETID")
        self.assertEqual(args.name, "NAME")
        self.assertEqual(args.baseUrl, "BASEURL")
        self.assertEquals(args.runner, cli.SearchCallSetsRunner)

    def testReadsSearchArguments(self):
        cliInput = (
            "reads-search --pageSize 2 --start 5 --end 10 "
            "--readGroupIds READ,GROUP,IDS --referenceId REFERENCEID "
            "BASEURL")
        args = self.parser.parse_args(cliInput.split())
        self.assertEqual(args.pageSize, 2)
        self.assertEqual(args.start, 5)
        self.assertEqual(args.end, 10)
        self.assertEqual(args.readGroupIds, "READ,GROUP,IDS")
        self.assertEqual(args.referenceId, "REFERENCEID")
        self.assertEqual(args.baseUrl, "BASEURL")
        self.assertEquals(args.runner, cli.SearchReadsRunner)

    def testBioSamplesSearchArguments(self):
        cliInput = (
            "biosamples-search --pageSize 2 --name BIOSAMPLENAME "
            "--datasetId DATASETID "
            "BASEURL")
        args = self.parser.parse_args(cliInput.split())
        self.assertEqual(args.pageSize, 2)
        self.assertEqual(args.name, "BIOSAMPLENAME")
        self.assertEqual(args.datasetId, "DATASETID")
        self.assertEqual(args.baseUrl, "BASEURL")
        self.assertEquals(args.runner, cli.SearchBioSamplesRunner)

    def testIndividualsSearchArguments(self):
        cliInput = (
            "individuals-search --pageSize 2 --name INDIVIDUALNAME "
            "--datasetId DATASETID "
            "BASEURL")
        args = self.parser.parse_args(cliInput.split())
        self.assertEqual(args.pageSize, 2)
        self.assertEqual(args.name, "INDIVIDUALNAME")
        self.assertEqual(args.datasetId, "DATASETID")
        self.assertEqual(args.baseUrl, "BASEURL")
        self.assertEquals(args.runner, cli.SearchIndividualsRunner)

    def testDatasetsSearchArguments(self):
        cliInput = "datasets-search BASEURL"
        args = self.parser.parse_args(cliInput.split())
        self.assertEqual(args.baseUrl, "BASEURL")
        self.assertEquals(args.runner, cli.SearchDatasetsRunner)

    def verifyGetArguments(self, command, runnerClass):
        cliInput = "{} BASEURL ID".format(command)
        args = self.parser.parse_args(cliInput.split())
        self.assertEqual(args.baseUrl, "BASEURL")
        self.assertEqual(args.id, "ID")
        self.assertEquals(args.runner, runnerClass)

    def testReferenceSetGetArguments(self):
        self.verifyGetArguments(
            "referencesets-get", cli.GetReferenceSetRunner)

    def testBioSamplesGetArguments(self):
        self.verifyGetArguments(
            "biosamples-get", cli.GetBioSampleRunner)

    def testIndividualsGetArguments(self):
        self.verifyGetArguments(
            "individuals-get", cli.GetIndividualRunner)

    def testReferenceGetArguments(self):
        self.verifyGetArguments(
            "references-get", cli.GetReferenceRunner)

    def testReadGroupSetGetArguments(self):
        self.verifyGetArguments(
            "readgroupsets-get", cli.GetReadGroupSetRunner)

    def testReadGroupGetArguments(self):
        self.verifyGetArguments(
            "readgroups-get", cli.GetReadGroupRunner)

    def testCallSetGetArguments(self):
        self.verifyGetArguments(
            "callsets-get", cli.GetCallSetRunner)

    def testDatasetsGetArguments(self):
        self.verifyGetArguments(
            "datasets-get", cli.GetDatasetRunner)

    def testVariantGetArguments(self):
        self.verifyGetArguments(
            "variants-get", cli.GetVariantRunner)

    def testRnaQuantificationGetArguments(self):
        self.verifyGetArguments(
            "rnaquantifications-get", cli.GetRnaQuantificationRunner)

    def testReferenceBasesListArguments(self):
        cliInput = (
            "references-list-bases BASEURL ID --start 1 --end 2 "
            "--outputFormat fasta")
        args = self.parser.parse_args(cliInput.split())
        self.assertEqual(args.baseUrl, "BASEURL")
        self.assertEqual(args.id, "ID")
        self.assertEqual(args.start, 1)
        self.assertEqual(args.end, 2)
        self.assertEquals(args.outputFormat, "fasta")
        self.assertEquals(args.runner, cli.ListReferenceBasesRunner)

    def testVariantAnnotationsSearch(self):
        cliInput = (
            "variantannotations-search "
            "--variantAnnotationSetId VARIANTANNOTATIONSETID "
            "--referenceName REFERENCENAME --start 1 "
            "--end 2 --effects EFFECTS "
            "--pageSize 3 BASEURL")
        args = self.parser.parse_args(cliInput.split())
        self.assertEqual(
            args.variantAnnotationSetId, "VARIANTANNOTATIONSETID")
        self.assertEqual(args.referenceName, "REFERENCENAME")
        self.assertEqual(args.start, 1)
        self.assertEqual(args.end, 2)
        self.assertEqual(args.effects, "EFFECTS")
        self.assertEqual(args.pageSize, 3)
        self.assertEqual(args.baseUrl, "BASEURL")
        self.assertEquals(args.runner, cli.SearchVariantAnnotationsRunner)

    def testVariationAnnotationSetsSearch(self):
        cliInput = (
            "variantannotationsets-search "
            "--pageSize 3 BASEURL VARIANTSETID")
        args = self.parser.parse_args(cliInput.split())
        self.assertEqual(args.pageSize, 3)
        self.assertEqual(args.baseUrl, "BASEURL")
        self.assertEqual(args.variantSetId, "VARIANTSETID")
        self.assertEquals(
            args.runner, cli.SearchVariantAnnotationSetsRunner)

    def testVariationAnnotationSetsGet(self):
        cliInput = (
            "variantannotationsets-get "
            "BASEURL VARIANTANNOTATIONSETID")
        args = self.parser.parse_args(cliInput.split())
        self.assertEqual(args.baseUrl, "BASEURL")
        self.assertEqual(args.id, "VARIANTANNOTATIONSETID")
        self.assertEquals(
            args.runner, cli.GetVariantAnnotationSetRunner)

<<<<<<< HEAD
    def testRnaQuantificationSearchArguments(self):
        cliInput = (
            "rnaquantifications-search --rnaQuantificationSetId ID BASEURL")
        args = self.parser.parse_args(cliInput.split())
        self.assertEqual(args.rnaQuantificationSetId, "ID")
        self.assertEqual(args.baseUrl, "BASEURL")
        self.assertEqual(args.runner, cli.SearchRnaQuantificationsRunner)

    def testExpressionLevelSearchArguments(self):
        cliInput = (
            "expressionlevels-search --rnaQuantificationId rID "
            "--featureGroupId fID --threshold 0.0 BASEURL")
        args = self.parser.parse_args(cliInput.split())
        self.assertEqual(args.rnaQuantificationId, "rID")
        self.assertEqual(args.featureGroupId, "fID")
        self.assertEqual(args.threshold, 0.0)
        self.assertEqual(args.baseUrl, "BASEURL")
        self.assertEqual(args.runner, cli.SearchExpressionLevelsRunner)

    def testFeatureGroupSearchArguments(self):
        cliInput = (
            "featuregroups-search --datasetId DATASETID BASEURL")
        args = self.parser.parse_args(cliInput.split())
        self.assertEqual(args.datasetId, "DATASETID")
        self.assertEqual(args.baseUrl, "BASEURL")
        self.assertEqual(args.runner, cli.SearchFeatureGroupsRunner)
=======
    # def testVariantSetsGet(self):  # TODO

    # def testFeaturesGet(self):  # TODO

    # def testFeaturesSearch(self):  # TODO

    # def testFeatureSetsGet(self):  # TODO

    # def testFeatureSetsSearch(self):  # TODO
>>>>>>> 1b549f21


class TestRepoManagerCli(unittest.TestCase):

    def setUp(self):
        self.parser = cli.RepoManager.getParser()
        self.registryPath = 'a/repo/path'
        self.datasetName = "datasetName"
        self.filePath = 'a/file/path'
        self.individualName = "test"
        self.bioSampleName = "test"
        self.individual = protocol.toJson(
            protocol.Individual(
                name="test",
                created="2016-05-19T21:00:19Z",
                updated="2016-05-19T21:00:19Z"))
        self.bioSample = protocol.toJson(
            protocol.BioSample(
                name="test",
                created="2016-05-19T21:00:19Z",
                updated="2016-05-19T21:00:19Z"))

    def testInit(self):
        cliInput = "init {}".format(self.registryPath)
        args = self.parser.parse_args(cliInput.split())
        self.assertEquals(args.registryPath, self.registryPath)
        self.assertEquals(args.runner, "init")

    def testVerify(self):
        cliInput = "verify {}".format(self.registryPath)
        args = self.parser.parse_args(cliInput.split())
        self.assertEquals(args.registryPath, self.registryPath)
        self.assertEquals(args.runner, "verify")

    def testList(self):
        cliInput = "list {}".format(self.registryPath)
        args = self.parser.parse_args(cliInput.split())
        self.assertEquals(args.registryPath, self.registryPath)
        self.assertEquals(args.runner, "list")

    def testAddDataset(self):
        cliInput = "add-dataset {} {}".format(
            self.registryPath, self.datasetName)
        args = self.parser.parse_args(cliInput.split())
        self.assertEquals(args.registryPath, self.registryPath)
        self.assertEquals(args.datasetName, self.datasetName)
        self.assertEquals(args.runner, "addDataset")

    def testRemoveDataset(self):
        cliInput = "remove-dataset {} {} -f".format(
            self.registryPath, self.datasetName)
        args = self.parser.parse_args(cliInput.split())
        self.assertEquals(args.registryPath, self.registryPath)
        self.assertEquals(args.datasetName, self.datasetName)
        self.assertEquals(args.runner, "removeDataset")
        self.assertEquals(args.force, True)

    def testAddReferenceSet(self):
        description = "description"
        cliInput = (
            "add-referenceset {} {} --description={} "
            "--ncbiTaxonId NCBITAXONID "
            "--isDerived True "
            "--assemblyId ASSEMBLYID "
            "--sourceAccessions SOURCEACCESSIONS "
            "--sourceUri SOURCEURI ").format(
            self.registryPath, self.filePath, description)
        args = self.parser.parse_args(cliInput.split())
        self.assertEquals(args.registryPath, self.registryPath)
        self.assertEquals(args.filePath, self.filePath)
        self.assertEquals(args.description, description)
        self.assertEquals(args.ncbiTaxonId, "NCBITAXONID")
        self.assertEquals(args.isDerived, True)
        self.assertEquals(args.assemblyId, "ASSEMBLYID")
        self.assertEquals(args.sourceAccessions, "SOURCEACCESSIONS")
        self.assertEquals(args.sourceUri, "SOURCEURI")
        self.assertEquals(args.runner, "addReferenceSet")

    def testRemoveReferenceSet(self):
        referenceSetName = "referenceSetName"
        cliInput = "remove-referenceset {} {} -f".format(
            self.registryPath, referenceSetName)
        args = self.parser.parse_args(cliInput.split())
        self.assertEquals(args.registryPath, self.registryPath)
        self.assertEquals(args.referenceSetName, referenceSetName)
        self.assertEquals(args.runner, "removeReferenceSet")
        self.assertEquals(args.force, True)

    def testAddReadGroupSet(self):
        cliInput = "add-readgroupset {} {} {} ".format(
            self.registryPath, self.datasetName, self.filePath)
        args = self.parser.parse_args(cliInput.split())
        self.assertEquals(args.registryPath, self.registryPath)
        self.assertEquals(args.datasetName, self.datasetName)
        self.assertEquals(args.dataFile, self.filePath)
        self.assertEquals(args.indexFile, None)
        self.assertEquals(args.runner, "addReadGroupSet")

    def testAddReadGroupSetWithIndexFile(self):
        indexPath = self.filePath + ".bai"
        cliInput = "add-readgroupset {} {} {} -I {}".format(
            self.registryPath, self.datasetName, self.filePath,
            indexPath)
        args = self.parser.parse_args(cliInput.split())
        self.assertEquals(args.registryPath, self.registryPath)
        self.assertEquals(args.datasetName, self.datasetName)
        self.assertEquals(args.dataFile, self.filePath)
        self.assertEquals(args.indexFile, indexPath)
        self.assertEquals(args.runner, "addReadGroupSet")

    def testRemoveReadGroupSet(self):
        readGroupSetName = "readGroupSetName"
        cliInput = "remove-readgroupset {} {} {} -f".format(
            self.registryPath, self.datasetName, readGroupSetName)
        args = self.parser.parse_args(cliInput.split())
        self.assertEquals(args.registryPath, self.registryPath)
        self.assertEquals(args.datasetName, self.datasetName)
        self.assertEquals(args.readGroupSetName, readGroupSetName)
        self.assertEquals(args.runner, "removeReadGroupSet")
        self.assertEquals(args.force, True)

    def testAddVariantSet(self):
        cliInput = "add-variantset {} {} {} ".format(
            self.registryPath, self.datasetName, self.filePath)
        args = self.parser.parse_args(cliInput.split())
        self.assertEquals(args.registryPath, self.registryPath)
        self.assertEquals(args.datasetName, self.datasetName)
        self.assertEquals(args.dataFiles, [self.filePath])
        self.assertEquals(args.indexFiles, None)
        self.assertEquals(args.runner, "addVariantSet")

    def testAddVariantSetWithIndexFiles(self):
        file1 = "file1"
        file2 = "file2"
        indexFile1 = file1 + ".tbi"
        indexFile2 = file2 + ".tbi"
        cliInput = "add-variantset {} {} {} {} -I {} {}".format(
            self.registryPath, self.datasetName, file1, file2,
            indexFile1, indexFile2)
        args = self.parser.parse_args(cliInput.split())
        self.assertEquals(args.registryPath, self.registryPath)
        self.assertEquals(args.datasetName, self.datasetName)
        self.assertEquals(args.dataFiles, [file1, file2])
        self.assertEquals(args.indexFiles, [indexFile1, indexFile2])
        self.assertEquals(args.runner, "addVariantSet")

    def testRemoveVariantSet(self):
        variantSetName = "variantSetName"
        cliInput = "remove-variantset {} {} {}".format(
            self.registryPath, self.datasetName, variantSetName)
        args = self.parser.parse_args(cliInput.split())
        self.assertEquals(args.registryPath, self.registryPath)
        self.assertEquals(args.datasetName, self.datasetName)
        self.assertEquals(args.variantSetName, variantSetName)
        self.assertEquals(args.runner, "removeVariantSet")
        self.assertEquals(args.force, False)

    def testAddOntology(self):
        cliInput = "add-ontology {} {}".format(
            self.registryPath, self.filePath)
        args = self.parser.parse_args(cliInput.split())
        self.assertEquals(args.registryPath, self.registryPath)
        self.assertEquals(args.filePath, self.filePath)
        self.assertEquals(args.runner, "addOntology")

    def testRemoveOntology(self):
        ontologyName = "the_ontology_name"
        cliInput = "remove-ontology {} {}".format(
            self.registryPath, ontologyName)
        args = self.parser.parse_args(cliInput.split())
        self.assertEquals(args.registryPath, self.registryPath)
        self.assertEquals(args.ontologyName, ontologyName)
        self.assertEquals(args.runner, "removeOntology")
        self.assertEquals(args.force, False)

    def testAddBioSample(self):
        cliInput = "add-biosample {} {} {} '{}'".format(
            self.registryPath,
            self.datasetName,
            self.bioSampleName,
            self.bioSample)
        args = self.parser.parse_args(shlex.split(cliInput))
        self.assertEquals(args.registryPath, self.registryPath)
        self.assertEquals(args.datasetName, self.datasetName)
        self.assertEquals(args.bioSampleName, self.bioSampleName)
        self.assertEquals(args.bioSample, self.bioSample)
        self.assertEquals(args.runner, "addBioSample")

    def testRemoveBioSample(self):
        cliInput = "remove-biosample {} {} {}".format(
            self.registryPath,
            self.datasetName,
            self.bioSampleName)
        args = self.parser.parse_args(cliInput.split())
        self.assertEquals(args.registryPath, self.registryPath)
        self.assertEquals(args.datasetName, self.datasetName)
        self.assertEquals(args.bioSampleName, self.bioSampleName)
        self.assertEquals(args.runner, "removeBioSample")
        self.assertEquals(args.force, False)

    def testAddIndividual(self):
        cliInput = "add-individual {} {} {} '{}'".format(
            self.registryPath,
            self.datasetName,
            self.individualName,
            self.individual)
        args = self.parser.parse_args(shlex.split(cliInput))
        self.assertEquals(args.registryPath, self.registryPath)
        self.assertEquals(args.datasetName, self.datasetName)
        self.assertEquals(args.individualName, self.individualName)
        self.assertEquals(args.individual, self.individual)
        self.assertEquals(args.runner, "addIndividual")

    def testRemoveIndividual(self):
        cliInput = "remove-individual {} {} {}".format(
            self.registryPath,
            self.datasetName,
            self.individualName)
        args = self.parser.parse_args(cliInput.split())
        self.assertEquals(args.registryPath, self.registryPath)
        self.assertEquals(args.datasetName, self.datasetName)
        self.assertEquals(args.individualName, self.individualName)
        self.assertEquals(args.runner, "removeIndividual")
        self.assertEquals(args.force, False)


class TestOutputFormats(unittest.TestCase):
    """
    Tests the different output formats of the cli
    """
    class FakeArgs(object):
        def __init__(self, outputFormat='text'):
            self.outputFormat = outputFormat
            self.id = 'id'
            self.key = 'key'
            self.baseUrl = 'baseUrl'
            self.verbose = 'verbose'

    class FakeObject(protocol.message.Message):
        __metaclass__ = python_message.GeneratedProtocolMessageType

        FILE = descriptor.FileDescriptor(__file__, "test", "")
        DESCRIPTOR = descriptor.Descriptor(
            "FakeObject",
            "test.FakeObject",
            filename=__file__,
            file=FILE,
            containing_type=None,
            fields=[
                descriptor.FieldDescriptor(
                    name="name",
                    full_name="test.FakeObject.name",
                    index=0,
                    number=1,
                    type=descriptor.FieldDescriptor.TYPE_STRING,
                    cpp_type=descriptor.FieldDescriptor.CPPTYPE_STRING,
                    label=descriptor.FieldDescriptor.LABEL_REQUIRED,
                    default_value="",
                    message_type=None,
                    enum_type=None,
                    containing_type=None,
                    is_extension=False,
                    extension_scope=None
                ),
                descriptor.FieldDescriptor(
                    name="id",
                    full_name="test.FakeObject.id",
                    index=1,
                    number=2,
                    type=descriptor.FieldDescriptor.TYPE_STRING,
                    cpp_type=descriptor.FieldDescriptor.CPPTYPE_STRING,
                    label=descriptor.FieldDescriptor.LABEL_REQUIRED,
                    default_value="",
                    message_type=None,
                    enum_type=None,
                    containing_type=None,
                    is_extension=False,
                    extension_scope=None
                )
            ], nested_types=[], enum_types=[], extensions=[])

    def makeFakeObject(self):
        returnObj = self.FakeObject()
        returnObj.id = 'id'
        returnObj.name = 'name'
        return returnObj

    def _getRunPrintMethodCalls(self, runner):
        printCalls = []
        with mock.patch('__builtin__.print') as printMethod:
            printMethod.side_effect = \
                lambda *args, **kwargs: printCalls.append((args, kwargs))
            runner.run()
        return printCalls

    def testListReferenceBasesFasta(self):
        args = self.FakeArgs('fasta')
        args.start = 1
        args.end = 100
        returnVal = 'AGCT' * 100  # 400 bases
        runner = cli.ListReferenceBasesRunner(args)
        runner._client.list_reference_bases = mock.Mock(
            return_value=returnVal)
        printCalls = self._getRunPrintMethodCalls(runner)
        self.assertEqual(printCalls[0][0][0], '>id:1-100')
        self.assertEqual(len(printCalls), 7)
        self.assertEqual(
            printCalls[-1][0][0],
            returnVal[-50:])  # 50 = 400 % 70

    def testTextOutput(self):
        returnObj = self.makeFakeObject()
        args = self.FakeArgs()
        runner = cli.AbstractGetRunner(args)
        runner._method = mock.Mock(return_value=returnObj)
        printCalls = self._getRunPrintMethodCalls(runner)
        self.assertEqual(printCalls, [((u'id', u'name'), {'sep': u'\t'})])

    def testJsonOutput(self):
        returnObj = self.makeFakeObject()
        args = self.FakeArgs('json')
        runner = cli.AbstractGetRunner(args)
        runner._method = mock.Mock(return_value=returnObj)
        printCalls = self._getRunPrintMethodCalls(runner)
        self.assertEqual(json.loads(printCalls[0][0][0])['name'], 'name')<|MERGE_RESOLUTION|>--- conflicted
+++ resolved
@@ -310,7 +310,6 @@
         self.assertEquals(
             args.runner, cli.GetVariantAnnotationSetRunner)
 
-<<<<<<< HEAD
     def testRnaQuantificationSearchArguments(self):
         cliInput = (
             "rnaquantifications-search --rnaQuantificationSetId ID BASEURL")
@@ -337,7 +336,7 @@
         self.assertEqual(args.datasetId, "DATASETID")
         self.assertEqual(args.baseUrl, "BASEURL")
         self.assertEqual(args.runner, cli.SearchFeatureGroupsRunner)
-=======
+
     # def testVariantSetsGet(self):  # TODO
 
     # def testFeaturesGet(self):  # TODO
@@ -347,7 +346,6 @@
     # def testFeatureSetsGet(self):  # TODO
 
     # def testFeatureSetsSearch(self):  # TODO
->>>>>>> 1b549f21
 
 
 class TestRepoManagerCli(unittest.TestCase):
