--- conflicted
+++ resolved
@@ -30,11 +30,7 @@
 import ga4gh.datamodel.reads as reads  # NOQA
 import ga4gh.datamodel.ontologies as ontologies  # NOQA
 import ga4gh.datamodel.sequenceAnnotations as sequenceAnnotations  # NOQA
-<<<<<<< HEAD
-# import ga4gh.datamodel.rna_quantification as rnaQuantification  # NOQA
-=======
 import ga4gh.datamodel.bio_metadata as biodata  # NOQA
->>>>>>> 733bdcfe
 
 
 class ComplianceDataMunger(object):
