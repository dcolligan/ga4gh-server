--- conflicted
+++ resolved
@@ -388,13 +388,9 @@
             numVariantSets=1, numCalls=1, variantDensity=0.5,
             numReferenceSets=1, numReferencesPerReferenceSet=1,
             numReadGroupSets=1, numReadGroupsPerReadGroupSet=1,
-<<<<<<< HEAD
-            numAlignments=2,
             numPhenotypeAssociations=2,
-            numPhenotypeAssociationSets=1):
-=======
+            numPhenotypeAssociationSets=1,
             numAlignments=2, numRnaQuantSets=2, numExpressionLevels=2):
->>>>>>> 089aab7d
         super(SimulatedDataRepository, self).__init__()
 
         # References
@@ -417,13 +413,10 @@
                 numReadGroupSets=numReadGroupSets,
                 numReadGroupsPerReadGroupSet=numReadGroupsPerReadGroupSet,
                 numAlignments=numAlignments,
-<<<<<<< HEAD
                 numPhenotypeAssociations=numPhenotypeAssociations,
-                numPhenotypeAssociationSets=numPhenotypeAssociationSets)
-=======
+                numPhenotypeAssociationSets=numPhenotypeAssociationSets,
                 numRnaQuantSets=numRnaQuantSets,
                 numExpressionLevels=numExpressionLevels)
->>>>>>> 089aab7d
             self.addDataset(dataset)
 
 
@@ -1232,8 +1225,6 @@
         cursor.execute("SELECT * FROM FeatureSet;")
         for row in cursor:
             dataset = self.getDataset(row[b'datasetId'])
-            # START Load feature set from g2p
-            # TODO perhaps extend the database record to include class_name
             if 'cgd' in row[b'name']:
                 featureSet = \
                     g2pFeatureset \
@@ -1241,7 +1232,6 @@
             else:
                 featureSet = sequenceAnnotations.Gff3DbFeatureSet(
                     dataset, row[b'name'])
-            # END
             featureSet.setReferenceSet(
                 self.getReferenceSet(row[b'referenceSetId']))
             featureSet.setOntology(self.getOntology(row[b'ontologyId']))
