--- conflicted
+++ resolved
@@ -644,7 +644,6 @@
         return self._run_search_request(
             request, "reads", protocol.SearchReadsResponse)
 
-<<<<<<< HEAD
     def search_phenotype_association_sets(self, dataset_id):
         """
         Returns an iterator over the PhenotypeAssociationSets on the server.
@@ -697,7 +696,7 @@
         return self._run_search_request(
             request, "phenotype",
             protocol.SearchPhenotypesResponse)
-=======
+
     def search_rna_quantification_sets(self, dataset_id):
         """
         Returns an iterator over the RnaQuantificationSet objects from the
@@ -743,7 +742,6 @@
         return self._run_search_request(
             request, "expressionlevels",
             protocol.SearchExpressionLevelsResponse)
->>>>>>> 92154067
 
 
 class HttpClient(AbstractClient):
@@ -871,17 +869,14 @@
                 self._backend.runSearchVariantAnnotationSets,
             "biosamples": self._backend.runSearchBioSamples,
             "individuals": self._backend.runSearchIndividuals,
-<<<<<<< HEAD
             "genotypephenotype": self._backend.runSearchGenotypePhenotypes,
             "phenotype": self._backend.runSearchPhenotypes,
             "phenotype_association_sets":
-                self._backend.runSearchPhenotypeAssociationSets
-=======
+                self._backend.runSearchPhenotypeAssociationSets,
             "rnaquantificationsets":
                 self._backend.runSearchRnaQuantificationSets,
             "rnaquantifications": self._backend.runSearchRnaQuantifications,
             "expressionlevels": self._backend.runSearchExpressionLevels,
->>>>>>> 92154067
         }
 
     def _run_get_request(self, object_name, protocol_response_class, id_):
