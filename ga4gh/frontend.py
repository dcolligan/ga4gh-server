--- conflicted
+++ resolved
@@ -178,18 +178,16 @@
                 variantSet.getVariantAnnotationSets())
         return variantAnnotationSets
 
-<<<<<<< HEAD
     def getPhenotypeAssociationSets(self, datasetId):
         return app.backend.getDataRepository().getDataset(
             datasetId).getPhenotypeAssociationSets()
-=======
+
     def getRnaQuantificationSets(self, datasetId):
         """
         Returns the list of RnaQuantificationSets for this server.
         """
         return app.backend.getDataRepository().getDataset(
             datasetId).getRnaQuantificationSets()
->>>>>>> 92154067
 
 
 def reset():
