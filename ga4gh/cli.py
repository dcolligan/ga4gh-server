--- conflicted
+++ resolved
@@ -39,11 +39,8 @@
 import ga4gh.datamodel.datasets as datasets
 import ga4gh.datamodel.ontologies as ontologies
 import ga4gh.datamodel.bio_metadata as biodata
-<<<<<<< HEAD
 import ga4gh.datamodel.genotype_phenotype as genotype_phenotype
-=======
 import ga4gh.datamodel.rna_quantification as rna_quantification
->>>>>>> 92154067
 
 
 # the maximum value of a long type in avro = 2**63 - 1
@@ -1671,7 +1668,6 @@
     addEndArgument(parser, defaultValue=None)
 
 
-<<<<<<< HEAD
 def addGenotypePhenotypeSearchParser(subparsers):
     parser = addSubparser(
         subparsers, "genotypephenotype-search",
@@ -1704,7 +1700,8 @@
     addOutputFormatArgument(parser)
     addPhenotypeAssociationSetsSearchOptions(parser)
     addPageSizeArgument(parser)
-=======
+
+
 def addRnaQuantificationSetsSearchParser(subparsers):
     parser = subparsers.add_parser(
         "rnaquantificationsets-search",
@@ -1749,7 +1746,6 @@
         "--threshold", default=0.0, type=float,
         help="The minimum value for expression results to report.")
     addOutputFormatArgument(parser)
->>>>>>> 92154067
     return parser
 
 
@@ -1789,15 +1785,12 @@
     addRnaQuantificationGetParser(subparsers)
     addExpressionLevelGetParser(subparsers)
     addReferencesBasesListParser(subparsers)
-<<<<<<< HEAD
     addGenotypePhenotypeSearchParser(subparsers)
     addPhenotypeSearchParser(subparsers)
     addPhenotypeAssociationSetsSearchParser(subparsers)
-=======
     addRnaQuantificationSetsSearchParser(subparsers)
     addRnaQuantificationsSearchParser(subparsers)
     addExpressionLevelsSearchParser(subparsers)
->>>>>>> 92154067
     return parser
 
 
@@ -2616,16 +2609,15 @@
             help="The name of the {}".format(objectType))
 
     @classmethod
-<<<<<<< HEAD
     def addNameArgument(cls, parser, objectType):
         parser.add_argument(
             "name", help="The name of the {}".format(objectType))
-=======
+
+    @classmethod
     def addRnaQuantificationNameArgument(cls, subparser):
         subparser.add_argument(
             "rnaQuantificationName",
             help="the name of the RNA Quantification")
->>>>>>> 92154067
 
     @classmethod
     def getParser(cls):
@@ -2859,7 +2851,6 @@
         cls.addIndividualNameArgument(removeIndividualParser)
         cls.addForceOption(removeIndividualParser)
 
-<<<<<<< HEAD
         addPhenotypeAssociationSetParser = addSubparser(
             subparsers, "add-phenotypeassociationset",
             "Adds phenotypes in ttl format to the repo.")
@@ -2885,8 +2876,7 @@
             removePhenotypeAssociationSetParser,
             "phenotype association set")
         cls.addForceOption(removePhenotypeAssociationSetParser)
-=======
-        objectType = "RnaQuantificationSet"
+
         addRnaQuantificationSetParser = addSubparser(
             subparsers, "add-rnaquantificationset",
             "Add an RNA quantification set to the data repo")
@@ -2897,6 +2887,7 @@
         cls.addFilePathArgument(
             addRnaQuantificationSetParser,
             "The path to the converted SQLite database containing RNA data")
+        objectType = "RnaQuantificationSet"
         cls.addReferenceSetNameOption(
             addRnaQuantificationSetParser, objectType)
         cls.addNameOption(addRnaQuantificationSetParser, objectType)
@@ -2910,7 +2901,6 @@
         cls.addDatasetNameArgument(removeRnaQuantificationSetParser)
         cls.addRnaQuantificationNameArgument(removeRnaQuantificationSetParser)
         cls.addForceOption(removeRnaQuantificationSetParser)
->>>>>>> 92154067
 
         return parser
 
