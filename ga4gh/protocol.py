"""
Definitions of the GA4GH protocol types.
"""
from __future__ import division
from __future__ import print_function
from __future__ import unicode_literals

import datetime
import json
import inspect
from sys import modules

import google.protobuf.json_format as json_format
import google.protobuf.message as message
import google.protobuf.struct_pb2 as struct_pb2

import ga4gh.pb as pb

from ga4gh._protocol_version import version  # noqa
from ga4gh.common_pb2 import *  # noqa
from ga4gh.assay_metadata_pb2 import *  # noqa
from ga4gh.metadata_pb2 import *  # noqa
from ga4gh.metadata_service_pb2 import *  # noqa
from ga4gh.read_service_pb2 import *  # noqa
from ga4gh.reads_pb2 import *  # noqa
from ga4gh.reference_service_pb2 import *  # noqa
from ga4gh.references_pb2 import *  # noqa
from ga4gh.variant_service_pb2 import *  # noqa
from ga4gh.variants_pb2 import *  # noqa
from ga4gh.allele_annotations_pb2 import *  # noqa
from ga4gh.allele_annotation_service_pb2 import *  # noqa
from ga4gh.sequence_annotations_pb2 import *  # noqa
from ga4gh.sequence_annotation_service_pb2 import *  # noqa
<<<<<<< HEAD
from ga4gh.rna_quantification_pb2 import *  # noqa
from ga4gh.rna_quantification_service_pb2 import *  # noqa
=======
from ga4gh.bio_metadata_pb2 import *  # noqa
from ga4gh.bio_metadata_service_pb2 import *  # noqa
>>>>>>> 733bdcfe

# A map of response objects to the name of the attribute used to
# store the values returned.
_valueListNameMap = {
    SearchVariantSetsResponse: "variant_sets",  # noqa
    SearchVariantsResponse: "variants",  # noqa
    SearchDatasetsResponse: "datasets",  # noqa
    SearchReferenceSetsResponse: "reference_sets",  # noqa
    SearchReferencesResponse: "references",  # noqa
    SearchReadGroupSetsResponse: "read_group_sets",  # noqa
    SearchReadsResponse: "alignments",  # noqa
    SearchCallSetsResponse: "call_sets",  # noqa
    SearchVariantAnnotationSetsResponse: "variant_annotation_sets",  # noqa
    SearchVariantAnnotationsResponse: "variant_annotations",  # noqa
    SearchFeatureSetsResponse: "feature_sets",  # noqa
    SearchFeaturesResponse: "features",  # noqa
<<<<<<< HEAD
    SearchRnaQuantificationSetsResponse: "rna_quantification_sets",  # noqa
    SearchRnaQuantificationsResponse: "rna_quantifications",  # noqa
    SearchExpressionLevelsResponse: "expression_levels",  # noqa
    SearchFeatureGroupsResponse: "feature_groups",  # noqa
=======
    SearchBioSamplesResponse: "biosamples",  # noqa
    SearchIndividualsResponse: "individuals",  # noqa
>>>>>>> 733bdcfe
}


def getValueListName(protocolResponseClass):
    """
    Returns the name of the attribute in the specified protocol class
    that is used to hold the values in a search response.
    """
    return _valueListNameMap[protocolResponseClass]


def convertDatetime(t):
    """
    Converts the specified datetime object into its appropriate protocol
    value. This is the number of milliseconds from the epoch.
    """
    epoch = datetime.datetime.utcfromtimestamp(0)
    delta = t - epoch
    millis = delta.total_seconds() * 1000
    return int(millis)


def getValueFromValue(value):
    """
    Extract the currently set field from a Value structure
    """
    if type(value) != struct_pb2.Value:
        raise TypeError("Expected a Value, but got {}".format(type(value)))
    if value.WhichOneof("kind") is None:
        raise AttributeError("Nothing set for {}".format(value))
    return getattr(value, value.WhichOneof("kind"))


def toJson(protoObject, indent=None):
    """
    Serialises a protobuf object as json
    """
    # Using the internal method because this way we can reformat the JSON
    js = json_format._MessageToJsonObject(protoObject, True)
    return json.dumps(js, indent=indent)


def toJsonDict(protoObject):
    """
    Converts a protobuf object to the raw attributes
    i.e. a key/value dictionary
    """
    return json.loads(toJson(protoObject))


def fromJson(json, protoClass):
    """
    Deserialise json into an instance of protobuf class
    """
    return json_format.Parse(json, protoClass())


def validate(json, protoClass):
    """
    Check that json represents data that could be used to make
    a given protobuf class
    """
    try:
        fromJson(json, protoClass)
        # The json conversion automatically validates
        return True
    except Exception:
        return False


class SearchResponseBuilder(object):
    """
    A class to allow sequential building of SearchResponse objects.
    """
    def __init__(self, responseClass, pageSize, maxBufferSize):
        """
        Allocates a new SearchResponseBuilder for the specified
        responseClass, user-requested pageSize and the system mandated
        maxBufferSize (in bytes). The maxBufferSize is an
        approximate limit on the overall length of the serialised
        response.
        """
        self._responseClass = responseClass
        self._pageSize = pageSize
        self._maxBufferSize = maxBufferSize
        self._numElements = 0
        self._nextPageToken = None
        self._protoObject = responseClass()
        self._valueListName = getValueListName(responseClass)
        self._bufferSize = self._protoObject.ByteSize()

    def getPageSize(self):
        """
        Returns the page size for this SearchResponseBuilder. This is the
        user-requested maximum size for the number of elements in the
        value list.
        """
        return self._pageSize

    def getMaxBufferSize(self):
        """
        Returns the maximum internal buffer size for responses, which
        corresponds to total length (in bytes) of the serialised protobuf
        objects. This will always be less than the size of JSON output.
        """
        return self._maxBufferSize

    def getNextPageToken(self):
        """
        Returns the value of the nextPageToken for this
        SearchResponseBuilder.
        """
        return self._nextPageToken

    def setNextPageToken(self, nextPageToken):
        """
        Sets the nextPageToken to the specified value.
        """
        self._nextPageToken = nextPageToken

    def addValue(self, protocolElement):
        """
        Appends the specified protocolElement to the value list for this
        response.
        """
        self._numElements += 1
        self._bufferSize += protocolElement.ByteSize()
        attr = getattr(self._protoObject, self._valueListName)
        obj = attr.add()
        obj.CopyFrom(protocolElement)

    def isFull(self):
        """
        Returns True if the response buffer is full, and False otherwise.
        The buffer is full if either (1) the number of items in the value
        list is >= pageSize or (2) the total length of the serialised
        elements in the page is >= maxBufferSize.

        If page_size or max_response_length were not set in the request
        then they're not checked.
        """
        return (
            (self._pageSize > 0 and self._numElements >= self._pageSize) or
            (self._bufferSize >= self._maxBufferSize)
        )

    def getSerializedResponse(self):
        """
        Returns a string version of the SearchResponse that has
        been built by this SearchResponseBuilder.
        """
        self._protoObject.next_page_token = pb.string(self._nextPageToken)
        s = toJson(self._protoObject)
        return s


def getProtocolClasses(superclass=message.Message):
    """
    Returns all the protocol classes that are subclasses of the
    specified superclass. Only 'leaf' classes are returned,
    corresponding directly to the classes defined in the protocol.
    """
    # We keep a manual list of the superclasses that we define here
    # so we can filter them out when we're getting the protocol
    # classes.
    superclasses = set([message.Message])
    thisModule = modules[__name__]
    subclasses = []
    for name, class_ in inspect.getmembers(thisModule):
        if ((inspect.isclass(class_) and
                issubclass(class_, superclass) and
                class_ not in superclasses)):
            subclasses.append(class_)
    return subclasses


postMethods = \
    [('/callsets/search',
      SearchCallSetsRequest,  # noqa
      SearchCallSetsResponse),  # noqa
     ('/datasets/search',
      SearchDatasetsRequest,  # noqa
      SearchDatasetsResponse),  # noqa
     ('/readgroupsets/search',
      SearchReadGroupSetsRequest,  # noqa
      SearchReadGroupSetsResponse),  # noqa
     ('/reads/search',
      SearchReadsRequest,  # noqa
      SearchReadsResponse),  # noqa
     ('/references/search',
      SearchReferencesRequest,  # noqa
      SearchReferencesResponse),  # noqa
     ('/referencesets/search',
      SearchReferenceSetsRequest,  # noqa
      SearchReferenceSetsResponse),  # noqa
     ('/variants/search',
      SearchVariantsRequest,  # noqa
      SearchVariantsResponse),  # noqa
     ('/datasets/search',
      SearchDatasetsRequest,  # noqa
      SearchDatasetsResponse),  # noqa
     ('/callsets/search',
      SearchCallSetsRequest,  # noqa
      SearchCallSetsResponse),  # noqa
     ('/featuresets/search',
      SearchFeatureSetsRequest,  # noqa
      SearchFeatureSetsResponse),  # noqa
     ('/features/search',
      SearchFeaturesRequest,  # noqa
      SearchFeaturesResponse),  # noqa
     ('/variantsets/search',
      SearchVariantSetsRequest,  # noqa
      SearchVariantSetsResponse),  # noqa
     ('/variantannotations/search',
      SearchVariantAnnotationsRequest,  # noqa
      SearchVariantAnnotationSetsResponse),  # noqa
     ('/variantannotationsets/search',
      SearchVariantAnnotationSetsRequest,  # noqa
      SearchVariantAnnotationSetsResponse),  # noqa
     ('/rnaquantificationsets/search',
      SearchRnaQuantificationSetsRequest,  # noqa
      SearchRnaQuantificationSetsResponse),  # noqa
     ('/rnaquantifications/search',
      SearchRnaQuantificationsRequest,  # noqa
      SearchRnaQuantificationsResponse),  # noqa
     ('/expressionlevels/search',
      SearchExpressionLevelsRequest,  # noqa
      SearchExpressionLevelsResponse),  # noqa
     ('/featuregroups/search',
      SearchFeatureGroupsRequest,  # noqa
      SearchFeatureGroupsResponse)]  # noqa<|MERGE_RESOLUTION|>--- conflicted
+++ resolved
@@ -31,13 +31,11 @@
 from ga4gh.allele_annotation_service_pb2 import *  # noqa
 from ga4gh.sequence_annotations_pb2 import *  # noqa
 from ga4gh.sequence_annotation_service_pb2 import *  # noqa
-<<<<<<< HEAD
+from ga4gh.bio_metadata_pb2 import *  # noqa
+from ga4gh.bio_metadata_service_pb2 import *  # noqa
 from ga4gh.rna_quantification_pb2 import *  # noqa
 from ga4gh.rna_quantification_service_pb2 import *  # noqa
-=======
-from ga4gh.bio_metadata_pb2 import *  # noqa
-from ga4gh.bio_metadata_service_pb2 import *  # noqa
->>>>>>> 733bdcfe
+
 
 # A map of response objects to the name of the attribute used to
 # store the values returned.
@@ -54,15 +52,12 @@
     SearchVariantAnnotationsResponse: "variant_annotations",  # noqa
     SearchFeatureSetsResponse: "feature_sets",  # noqa
     SearchFeaturesResponse: "features",  # noqa
-<<<<<<< HEAD
+    SearchBioSamplesResponse: "biosamples",  # noqa
+    SearchIndividualsResponse: "individuals",  # noqa
     SearchRnaQuantificationSetsResponse: "rna_quantification_sets",  # noqa
     SearchRnaQuantificationsResponse: "rna_quantifications",  # noqa
     SearchExpressionLevelsResponse: "expression_levels",  # noqa
     SearchFeatureGroupsResponse: "feature_groups",  # noqa
-=======
-    SearchBioSamplesResponse: "biosamples",  # noqa
-    SearchIndividualsResponse: "individuals",  # noqa
->>>>>>> 733bdcfe
 }
 
 
